from spack import *

class Qt(Package):
    """Qt is a comprehensive cross-platform C++ application framework."""
    homepage = "http://qt.io"
    list_url   = 'http://download.qt-project.org/official_releases/qt/'
    list_depth = 2

    version('5.4.0', 'e8654e4b37dd98039ba20da7a53877e6',
            url='http://download.qt-project.org/official_releases/qt/5.4/5.4.0/single/qt-everywhere-opensource-src-5.4.0.tar.gz')
    version('5.3.2', 'febb001129927a70174467ecb508a682',
            url='http://download.qt.io/archive/qt/5.3/5.3.2/single/qt-everywhere-opensource-src-5.3.2.tar.gz')

    version('5.2.1', 'a78408c887c04c34ce615da690e0b4c8',
            url='http://download.qt.io/archive/qt/5.2/5.2.1/single/qt-everywhere-opensource-src-5.2.1.tar.gz')
    version('4.8.6', '2edbe4d6c2eff33ef91732602f3518eb',
            url="http://download.qt-project.org/official_releases/qt/4.8/4.8.6/qt-everywhere-opensource-src-4.8.6.tar.gz")

    # Use system openssl for security.
    #depends_on("openssl")

    depends_on("glib")
    depends_on("gtkplus")
    depends_on("libxml2")
    depends_on("zlib")
    depends_on("dbus")
    depends_on("libtiff")
    depends_on("libpng")
    depends_on("libmng")
    depends_on("jpeg")

    depends_on("gperf") # Needed to build Qt with webkit.

    def patch(self):
        if self.spec.satisfies('@4'):
            qmake_conf = 'mkspecs/common/g++-base.conf'
        elif self.spec.satisfies('@5'):
            qmake_conf = 'qtbase/mkspecs/common/g++-base.conf'
        else:
            return

        # Fix qmake compilers in the default mkspec
        filter_file(r'^QMAKE_COMPILER *=.*$',  'QMAKE_COMPILER = cc', qmake_conf)
        filter_file(r'^QMAKE_CC *=.*$',        'QMAKE_CC = cc',       qmake_conf)
        filter_file(r'^QMAKE_CXX *=.*$',       'QMAKE_CXX = c++',     qmake_conf)


<<<<<<< HEAD
    @property
    def common_config_args(self):
        return [
            '-prefix', self.prefix,
            '-v',
            '-opensource',
            "-release",
            '-shared',
            '-confirm-license',
            '-openssl-linked',
            '-dbus-linked',
            '-optimized-qmake',
            '-no-openvg',
            '-no-pch',
            # For now, disable all the database drivers
            "-no-sql-db2", "-no-sql-ibase", "-no-sql-mysql", "-no-sql-oci", "-no-sql-odbc",
            "-no-sql-psql", "-no-sql-sqlite", "-no-sql-sqlite2", "-no-sql-tds",
            # NIS is deprecated in more recent glibc
            "-no-nis"]


    @when('@4')
    def configure(self):
        configure('-no-phonon',
                  '-no-phonon-backend',
                  '-fast',
                  *self.common_config_args)


    @when('@5')
    def configure(self):
        configure('-no-eglfs',
                  '-no-directfb',
                  '-qt-xcb',
                  # If someone wants to get a webkit build working, be my guest!
                  '-skip', 'qtwebkit',
                  *self.common_config_args)


    def install(self, spec, prefix):
        self.configure()
=======
    def install(self, spec, prefix):
        configure('-v',
                  '-confirm-license',
                  '-opensource',
                  '-prefix', prefix,
                  '-openssl-linked',
                  '-dbus-linked',
                  '-fast',
                  '-optimized-qmake',
                  '-no-pch',
# phonon required for py-pyqt4
#                  '-no-phonon',
#                  '-no-phonon-backend',
                  '-no-openvg')
>>>>>>> 5bde8359
        make()
        make("install")<|MERGE_RESOLUTION|>--- conflicted
+++ resolved
@@ -45,49 +45,6 @@
         filter_file(r'^QMAKE_CXX *=.*$',       'QMAKE_CXX = c++',     qmake_conf)
 
 
-<<<<<<< HEAD
-    @property
-    def common_config_args(self):
-        return [
-            '-prefix', self.prefix,
-            '-v',
-            '-opensource',
-            "-release",
-            '-shared',
-            '-confirm-license',
-            '-openssl-linked',
-            '-dbus-linked',
-            '-optimized-qmake',
-            '-no-openvg',
-            '-no-pch',
-            # For now, disable all the database drivers
-            "-no-sql-db2", "-no-sql-ibase", "-no-sql-mysql", "-no-sql-oci", "-no-sql-odbc",
-            "-no-sql-psql", "-no-sql-sqlite", "-no-sql-sqlite2", "-no-sql-tds",
-            # NIS is deprecated in more recent glibc
-            "-no-nis"]
-
-
-    @when('@4')
-    def configure(self):
-        configure('-no-phonon',
-                  '-no-phonon-backend',
-                  '-fast',
-                  *self.common_config_args)
-
-
-    @when('@5')
-    def configure(self):
-        configure('-no-eglfs',
-                  '-no-directfb',
-                  '-qt-xcb',
-                  # If someone wants to get a webkit build working, be my guest!
-                  '-skip', 'qtwebkit',
-                  *self.common_config_args)
-
-
-    def install(self, spec, prefix):
-        self.configure()
-=======
     def install(self, spec, prefix):
         configure('-v',
                   '-confirm-license',
@@ -102,6 +59,5 @@
 #                  '-no-phonon',
 #                  '-no-phonon-backend',
                   '-no-openvg')
->>>>>>> 5bde8359
         make()
         make("install")