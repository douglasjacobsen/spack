##############################################################################
# Copyright (c) 2013-2016, Lawrence Livermore National Security, LLC.
# Produced at the Lawrence Livermore National Laboratory.
#
# This file is part of Spack.
# Created by Todd Gamblin, tgamblin@llnl.gov, All rights reserved.
# LLNL-CODE-647188
#
# For details, see https://github.com/llnl/spack
# Please also see the LICENSE file for our notice and the LGPL.
#
# This program is free software; you can redistribute it and/or modify
# it under the terms of the GNU Lesser General Public License (as
# published by the Free Software Foundation) version 2.1, February 1999.
#
# This program is distributed in the hope that it will be useful, but
# WITHOUT ANY WARRANTY; without even the IMPLIED WARRANTY OF
# MERCHANTABILITY or FITNESS FOR A PARTICULAR PURPOSE. See the terms and
# conditions of the GNU Lesser General Public License for more details.
#
# You should have received a copy of the GNU Lesser General Public
# License along with this program; if not, write to the Free Software
# Foundation, Inc., 59 Temple Place, Suite 330, Boston, MA 02111-1307 USA
##############################################################################
import sys

import llnl.util.tty as tty
import nose
import spack
from llnl.util.filesystem import join_path
from llnl.util.tty.colify import colify
from spack.test.tally_plugin import Tally
"""Names of tests to be included in Spack's test suite"""

<<<<<<< HEAD
test_names = ['architecture', 'versions', 'url_parse', 'url_substitution',
              'packages', 'stage',
              'spec_syntax', 'spec_semantics', 'spec_dag', 'concretize',
              'multimethod', 'install', 'package_sanity', 'config',
              'directory_layout', 'pattern', 'python_version', 'git_fetch',
              'svn_fetch', 'hg_fetch', 'mirror', 'modules', 'url_extrapolate',
              'cc', 'link_tree', 'spec_yaml', 'optional_deps',
              'make_executable', 'configure_guess', 'lock', 'database',
              'namespace_trie', 'yaml', 'sbang', 'environment', 'cmd.find',
              'cmd.uninstall', 'cmd.test_install',
              'cmd.test_compiler_cmd', 'cmd.module']
=======
test_names = [
    'architecture', 'versions', 'url_parse', 'url_substitution', 'packages',
    'stage', 'spec_syntax', 'spec_semantics', 'spec_dag', 'concretize',
    'multimethod', 'install', 'package_sanity', 'config', 'directory_layout',
    'pattern', 'python_version', 'git_fetch', 'svn_fetch', 'hg_fetch',
    'mirror', 'modules', 'url_extrapolate', 'cc', 'link_tree', 'spec_yaml',
    'optional_deps', 'make_executable', 'build_system_guess', 'lock',
    'database', 'namespace_trie', 'yaml', 'sbang', 'environment', 'cmd.find',
    'cmd.uninstall', 'cmd.test_install', 'cmd.test_compiler_cmd'
]
>>>>>>> 7555c3d9


def list_tests():
    """Return names of all tests that can be run for Spack."""
    return test_names


def run(names, outputDir, verbose=False):
    """Run tests with the supplied names.  Names should be a list.  If
       it's empty, run ALL of Spack's tests."""
    if not names:
        names = test_names
    else:
        for test in names:
            if test not in test_names:
                tty.error("%s is not a valid spack test name." % test,
                          "Valid names are:")
                colify(sorted(test_names), indent=4)
                sys.exit(1)

    tally = Tally()
    for test in names:
        module = 'spack.test.' + test
        print(module)

        tty.msg("Running test: %s" % test)

        runOpts = ["--with-%s" % spack.test.tally_plugin.Tally.name]

        if outputDir:
            xmlOutputFname = "unittests-{0}.xml".format(test)
            xmlOutputPath = join_path(outputDir, xmlOutputFname)
            runOpts += ["--with-xunit",
                        "--xunit-file={0}".format(xmlOutputPath)]
        argv = [""] + runOpts + [module]
        nose.run(argv=argv, addplugins=[tally])

    succeeded = not tally.failCount and not tally.errorCount
    tty.msg("Tests Complete.", "%5d tests run" % tally.numberOfTestsRun,
            "%5d failures" % tally.failCount, "%5d errors" % tally.errorCount)

    if succeeded:
        tty.info("OK", format='g')
    else:
        tty.info("FAIL", format='r')
        sys.exit(1)<|MERGE_RESOLUTION|>--- conflicted
+++ resolved
@@ -32,19 +32,6 @@
 from spack.test.tally_plugin import Tally
 """Names of tests to be included in Spack's test suite"""
 
-<<<<<<< HEAD
-test_names = ['architecture', 'versions', 'url_parse', 'url_substitution',
-              'packages', 'stage',
-              'spec_syntax', 'spec_semantics', 'spec_dag', 'concretize',
-              'multimethod', 'install', 'package_sanity', 'config',
-              'directory_layout', 'pattern', 'python_version', 'git_fetch',
-              'svn_fetch', 'hg_fetch', 'mirror', 'modules', 'url_extrapolate',
-              'cc', 'link_tree', 'spec_yaml', 'optional_deps',
-              'make_executable', 'configure_guess', 'lock', 'database',
-              'namespace_trie', 'yaml', 'sbang', 'environment', 'cmd.find',
-              'cmd.uninstall', 'cmd.test_install',
-              'cmd.test_compiler_cmd', 'cmd.module']
-=======
 test_names = [
     'architecture', 'versions', 'url_parse', 'url_substitution', 'packages',
     'stage', 'spec_syntax', 'spec_semantics', 'spec_dag', 'concretize',
@@ -53,9 +40,9 @@
     'mirror', 'modules', 'url_extrapolate', 'cc', 'link_tree', 'spec_yaml',
     'optional_deps', 'make_executable', 'build_system_guess', 'lock',
     'database', 'namespace_trie', 'yaml', 'sbang', 'environment', 'cmd.find',
-    'cmd.uninstall', 'cmd.test_install', 'cmd.test_compiler_cmd'
+    'cmd.uninstall', 'cmd.test_install', 'cmd.test_compiler_cmd',
+    'cmd.module'
 ]
->>>>>>> 7555c3d9
 
 
 def list_tests():
