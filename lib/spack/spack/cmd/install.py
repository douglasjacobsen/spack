##############################################################################
# Copyright (c) 2013-2016, Lawrence Livermore National Security, LLC.
# Produced at the Lawrence Livermore National Laboratory.
#
# This file is part of Spack.
# Created by Todd Gamblin, tgamblin@llnl.gov, All rights reserved.
# LLNL-CODE-647188
#
# For details, see https://github.com/llnl/spack
# Please also see the LICENSE file for our notice and the LGPL.
#
# This program is free software; you can redistribute it and/or modify
# it under the terms of the GNU Lesser General Public License (as
# published by the Free Software Foundation) version 2.1, February 1999.
#
# This program is distributed in the hope that it will be useful, but
# WITHOUT ANY WARRANTY; without even the IMPLIED WARRANTY OF
# MERCHANTABILITY or FITNESS FOR A PARTICULAR PURPOSE. See the terms and
# conditions of the GNU Lesser General Public License for more details.
#
# You should have received a copy of the GNU Lesser General Public
# License along with this program; if not, write to the Free Software
# Foundation, Inc., 59 Temple Place, Suite 330, Boston, MA 02111-1307 USA
##############################################################################
from __future__ import print_function
import argparse

import llnl.util.tty as tty

import spack
import spack.cmd

description = "Build and install packages"


def setup_parser(subparser):
    subparser.add_argument(
        '-i', '--ignore-dependencies', action='store_true', dest='ignore_deps',
        help="Do not try to install dependencies of requested packages.")
    subparser.add_argument(
        '-d', '--dependencies-only', action='store_true', dest='deps_only',
        help='Install dependencies of this package, ' +
        'but not the package itself.')
    subparser.add_argument(
        '-j', '--jobs', action='store', type=int,
        help="Explicitly set number of make jobs.  Default is #cpus.")
    subparser.add_argument(
        '--keep-prefix', action='store_true', dest='keep_prefix',
        help="Don't remove the install prefix if installation fails.")
    subparser.add_argument(
        '--keep-stage', action='store_true', dest='keep_stage',
        help="Don't remove the build stage if installation succeeds.")
    subparser.add_argument(
        '-n', '--no-checksum', action='store_true', dest='no_checksum',
        help="Do not check packages against checksum")
    subparser.add_argument(
        '-v', '--verbose', action='store_true', dest='verbose',
        help="Display verbose build output while installing.")
    subparser.add_argument(
        '--fake', action='store_true', dest='fake',
        help="Fake install. Just remove prefix and create a fake file.")
    subparser.add_argument(
        '--dirty', action='store_true', dest='dirty',
        help="Install a package *without* cleaning the environment.")
    subparser.add_argument(
        '--stop-at', help="Stop at a particular phase of installation"
    )
    subparser.add_argument(
        'packages', nargs=argparse.REMAINDER,
        help="specs of packages to install")
    subparser.add_argument(
        '--run-tests', action='store_true', dest='run_tests',
        help="Run tests during installation of a package.")


def install(parser, args):
    if not args.packages:
        tty.die("install requires at least one package argument")

    if args.jobs is not None:
        if args.jobs <= 0:
            tty.die("The -j option must be a positive integer!")

    if args.no_checksum:
        spack.do_checksum = False        # TODO: remove this global.

    specs = spack.cmd.parse_specs(args.packages, concretize=True)
    for spec in specs:
        package = spack.repo.get(spec)
<<<<<<< HEAD
        with spack.installed_db.write_transaction():
            package.do_install(
                keep_prefix=args.keep_prefix,
                keep_stage=args.keep_stage,
                ignore_deps=args.ignore_deps,
                make_jobs=args.jobs,
                run_tests=args.run_tests,
                verbose=args.verbose,
                fake=args.fake,
                dirty=args.dirty,
                explicit=True,
                stop_at=args.stop_at
            )
=======
        package.do_install(
            keep_prefix=args.keep_prefix,
            keep_stage=args.keep_stage,
            install_deps=not args.ignore_deps,
            install_self=not args.deps_only,
            make_jobs=args.jobs,
            run_tests=args.run_tests,
            verbose=args.verbose,
            fake=args.fake,
            dirty=args.dirty,
            explicit=True)
>>>>>>> 4d939802
<|MERGE_RESOLUTION|>--- conflicted
+++ resolved
@@ -22,7 +22,6 @@
 # License along with this program; if not, write to the Free Software
 # Foundation, Inc., 59 Temple Place, Suite 330, Boston, MA 02111-1307 USA
 ##############################################################################
-from __future__ import print_function
 import argparse
 
 import llnl.util.tty as tty
@@ -87,21 +86,6 @@
     specs = spack.cmd.parse_specs(args.packages, concretize=True)
     for spec in specs:
         package = spack.repo.get(spec)
-<<<<<<< HEAD
-        with spack.installed_db.write_transaction():
-            package.do_install(
-                keep_prefix=args.keep_prefix,
-                keep_stage=args.keep_stage,
-                ignore_deps=args.ignore_deps,
-                make_jobs=args.jobs,
-                run_tests=args.run_tests,
-                verbose=args.verbose,
-                fake=args.fake,
-                dirty=args.dirty,
-                explicit=True,
-                stop_at=args.stop_at
-            )
-=======
         package.do_install(
             keep_prefix=args.keep_prefix,
             keep_stage=args.keep_stage,
@@ -112,5 +96,6 @@
             verbose=args.verbose,
             fake=args.fake,
             dirty=args.dirty,
-            explicit=True)
->>>>>>> 4d939802
+            explicit=True,
+            stop_at=args.stop_at
+        )